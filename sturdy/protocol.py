--- conflicted
+++ resolved
@@ -25,11 +25,7 @@
 
 class AllocInfo(TypedDict):
     apy: str
-<<<<<<< HEAD
-    allocations: Dict[str, float]
-=======
-    allocations: typing.Union[typing.Dict[str, float], None]
->>>>>>> 90064228
+    allocations: Union[Dict[str, float], None]
 
 
 class AllocateAssetsRequest(BaseModel):
